/* eslint-env jest */
import webdriver from 'next-webdriver'
<<<<<<< HEAD
import { join } from 'path'
import { createNext, FileRef, isNextDeploy, isNextDev } from 'e2e-utils'
=======
import { createNext, FileRef } from 'e2e-utils'
>>>>>>> 76b0a119
import { NextInstance } from 'test/lib/next-modes/base'
import { check, fetchViaHTTP, renderViaHTTP, waitFor } from 'next-test-utils'

function splitLines(text) {
  return text
    .split(/\r?\n/g)
    .map((str) => str.trim())
    .filter(Boolean)
}

async function testRoute(appPort, url, { isStatic, isEdge }) {
  const html1 = await renderViaHTTP(appPort, url)
  const renderedAt1 = +html1.match(/Time: (\d+)/)[1]
  expect(html1).toContain(`Runtime: ${isEdge ? 'Edge' : 'Node.js'}`)

  const html2 = await renderViaHTTP(appPort, url)
  const renderedAt2 = +html2.match(/Time: (\d+)/)[1]
  expect(html2).toContain(`Runtime: ${isEdge ? 'Edge' : 'Node.js'}`)

  if (isStatic) {
    // TODO: enable static opt tests
    // Should not be re-rendered, some timestamp should be returned.
    // expect(renderedAt1).toBe(renderedAt2)
  } else {
    // Should be re-rendered.
    expect(renderedAt1).toBeLessThan(renderedAt2)
  }
}

describe('Switchable runtime', () => {
  let next: NextInstance
  let context

  if (isNextDeploy) {
    // TODO-APP: re-enable after Prerenders are handled on deploy
    it('should skip for deploy temporarily', () => {})
    return
  }

  beforeAll(async () => {
    next = await createNext({
      files: new FileRef(__dirname),
      dependencies: {
        react: 'latest',
        'react-dom': 'latest',
      },
    })
    context = {
      appPort: next.url,
      appDir: next.testDir,
      stdout: '',
      stderr: '',
    }
  })
  afterAll(() => next.destroy())

  if (isNextDev) {
    describe('Switchable runtime (dev)', () => {
      it('should not include edge api routes and edge ssr routes into dev middleware manifest', async () => {
        const res = await fetchViaHTTP(
          next.url,
          `/_next/static/${next.buildId}/_devMiddlewareManifest.json`
        )
        const devMiddlewareManifest = await res.json()
        expect(devMiddlewareManifest).toEqual([])
      })

      it('should sort edge SSR routes correctly', async () => {
        const res = await fetchViaHTTP(next.url, `/edge/foo`)
        const html = await res.text()

        // /edge/foo should be caught before /edge/[id]
        expect(html).toContain(`to /edge/[id]`)
      })

      it('should be able to navigate between edge SSR routes without any errors', async () => {
        const res = await fetchViaHTTP(next.url, `/edge/foo`)
        const html = await res.text()

        // /edge/foo should be caught before /edge/[id]
        expect(html).toContain(`to /edge/[id]`)

        const browser = await webdriver(context.appPort, '/edge/foo')

        await browser.waitForElementByCss('a').click()

        // on /edge/[id]
        await check(
          () => browser.eval('document.documentElement.innerHTML'),
          /to \/edge\/foo/
        )

        await browser.waitForElementByCss('a').click()

        // on /edge/foo
        await check(
          () => browser.eval('document.documentElement.innerHTML'),
          /to \/edge\/\[id\]/
        )

        expect(context.stdout).not.toContain('self is not defined')
        expect(context.stderr).not.toContain('self is not defined')
      })

      it.skip('should support client side navigation to ssr rsc pages', async () => {
        let flightRequest = null

        const browser = await webdriver(context.appPort, '/node', {
          beforePageLoad(page) {
            page.on('request', (request) => {
              return request.allHeaders().then((headers) => {
                if (headers['RSC'.toLowerCase()] === '1') {
                  flightRequest = request.url()
                }
              })
            })
          },
        })

        await browser
          .waitForElementByCss('#link-node-rsc-ssr')
          .click()
          .waitForElementByCss('.node-rsc-ssr')

        await check(
          () => browser.eval('document.documentElement.innerHTML'),
          /This is a SSR RSC page/
        )
        expect(flightRequest).toContain('/node-rsc-ssr')
      })

      it.skip('should support client side navigation to ssg rsc pages', async () => {
        const browser = await webdriver(context.appPort, '/node')

        await browser
          .waitForElementByCss('#link-node-rsc-ssg')
          .click()
          .waitForElementByCss('.node-rsc-ssg')

        await check(
          () => browser.eval('document.documentElement.innerHTML'),
          /This is a SSG RSC page/
        )
      })

      it.skip('should support client side navigation to static rsc pages', async () => {
        const browser = await webdriver(context.appPort, '/node')

        await browser
          .waitForElementByCss('#link-node-rsc')
          .click()
          .waitForElementByCss('.node-rsc')

        await check(
          () => browser.eval('document.documentElement.innerHTML'),
          /This is a static RSC page/
        )
      })

      it('should not consume server.js file extension', async () => {
        const { status } = await fetchViaHTTP(
          context.appPort,
          '/legacy-extension'
        )
        expect(status).toBe(404)
      })

      it('should build /api/hello and /api/edge as an api route with edge runtime', async () => {
        let response = await fetchViaHTTP(context.appPort, '/api/hello')
        let text = await response.text()
        expect(text).toMatch(/Hello from .+\/api\/hello/)

        response = await fetchViaHTTP(context.appPort, '/api/edge')
        text = await response.text()
        expect(text).toMatch(/Returned by Edge API Route .+\/api\/edge/)
<<<<<<< HEAD

        if (!isNextDeploy) {
          const manifest = await readJson(
            join(context.appDir, '.next/server/middleware-manifest.json')
          )
          expect(manifest).toMatchObject({
            functions: {
              '/api/hello': {
                files: expect.arrayContaining([
                  'server/edge-runtime-webpack.js',
                  'server/pages/api/hello.js',
                ]),
                name: 'pages/api/hello',
                page: '/api/hello',
                matchers: [
                  { regexp: '^/api/hello$', originalSource: '/api/hello' },
                ],
                wasm: [],
              },
              '/api/edge': {
                files: expect.arrayContaining([
                  'server/edge-runtime-webpack.js',
                  'server/pages/api/edge.js',
                ]),
                name: 'pages/api/edge',
                page: '/api/edge',
                matchers: [
                  { regexp: '^/api/edge$', originalSource: '/api/edge' },
                ],
                wasm: [],
              },
            },
          })
        }
=======
>>>>>>> 76b0a119
      })

      it('should be possible to switch between runtimes in API routes', async () => {
        await check(
          () => renderViaHTTP(next.url, '/api/switch-in-dev'),
          'server response'
        )

        // Edge
        await next.patchFile(
          'pages/api/switch-in-dev.js',
          `
          export const config = {
            runtime: 'edge',
          }

          export default () => new Response('edge response')
          `
        )
        await check(
          () => renderViaHTTP(next.url, '/api/switch-in-dev'),
          'edge response'
        )

        // Server
        await next.patchFile(
          'pages/api/switch-in-dev.js',
          `
          export default function (req, res) {
            res.send('server response again')
          }
          `
        )
        await check(
          () => renderViaHTTP(next.url, '/api/switch-in-dev'),
          'server response again'
        )

        // Edge
        await next.patchFile(
          'pages/api/switch-in-dev.js',
          `
          export const config = {
            runtime: 'edge',
          }

          export default () => new Response('edge response again')
          `
        )
        await check(
          () => renderViaHTTP(next.url, '/api/switch-in-dev'),
          'edge response again'
        )
      })

      it('should be possible to switch between runtimes in pages', async () => {
        await check(
          () => renderViaHTTP(next.url, '/switch-in-dev'),
          /Hello from edge page/
        )

        // Server
        await next.patchFile(
          'pages/switch-in-dev.js',
          `
          export default function Page() {
            return <p>Hello from server page</p>
          }
          `
        )
        await check(
          () => renderViaHTTP(next.url, '/switch-in-dev'),
          /Hello from server page/
        )

        // Edge
        await next.patchFile(
          'pages/switch-in-dev.js',
          `
      export default function Page() {
        return <p>Hello from edge page again</p>
      }

      export const config = {
        runtime: 'experimental-edge',
      }
      `
        )
        await check(
          () => renderViaHTTP(next.url, '/switch-in-dev'),
          /Hello from edge page again/
        )

        // Server
        await next.patchFile(
          'pages/switch-in-dev.js',
          `
            export default function Page() {
              return <p>Hello from server page again</p>
            }
            `
        )
        await check(
          () => renderViaHTTP(next.url, '/switch-in-dev'),
          /Hello from server page again/
        )
      })

      // Doesn't work, see https://github.com/vercel/next.js/pull/39327
      it.skip('should be possible to switch between runtimes with same content', async () => {
        const fileContent = await next.readFile(
          'pages/api/switch-in-dev-same-content.js'
        )
        console.log({ fileContent })
        await check(
          () => renderViaHTTP(next.url, '/api/switch-in-dev-same-content'),
          'server response'
        )

        // Edge
        await next.patchFile(
          'pages/api/switch-in-dev-same-content.js',
          `
          export const config = {
            runtime: 'edge',
          }

          export default () => new Response('edge response')
          `
        )
        await check(
          () => renderViaHTTP(next.url, '/api/switch-in-dev-same-content'),
          'edge response'
        )

        // Server - same content as first compilation of the server runtime version
        await next.patchFile(
          'pages/api/switch-in-dev-same-content.js',
          fileContent
        )
        await check(
          () => renderViaHTTP(next.url, '/api/switch-in-dev-same-content'),
          'server response'
        )
      })

      // TODO: investigate these failures
      it.skip('should recover from syntax error when using edge runtime', async () => {
        await check(
          () => renderViaHTTP(next.url, '/api/syntax-error-in-dev'),
          'edge response'
        )

        // Syntax error
        await next.patchFile(
          'pages/api/syntax-error-in-dev.js',
          `
        export const config = {
          runtime: 'edge',
        }

        export default  => new Response('edge response')
        `
        )
        await check(
          () => renderViaHTTP(next.url, '/api/syntax-error-in-dev'),
          /Unexpected token/
        )

        // Fix syntax error
        await next.patchFile(
          'pages/api/syntax-error-in-dev.js',
          `
          export default () => new Response('edge response again')

          export const config = {
            runtime: 'edge',
          }

        `
        )
        await check(
          () => renderViaHTTP(next.url, '/api/syntax-error-in-dev'),
          'edge response again'
        )
      })

      it.skip('should not crash the dev server when invalid runtime is configured', async () => {
        await check(
          () => renderViaHTTP(next.url, '/invalid-runtime'),
          /Hello from page without errors/
        )

        // Invalid runtime type
        await next.patchFile(
          'pages/invalid-runtime.js',
          `
          export default function Page() {
            return <p>Hello from page with invalid type</p>
          }

          export const config = {
            runtime: 10,
          }
            `
        )
        await check(
          () => renderViaHTTP(next.url, '/invalid-runtime'),
          /Hello from page with invalid type/
        )
        expect(next.cliOutput).toInclude(
          'The `runtime` config must be a string. Please leave it empty or choose one of:'
        )

        // Invalid runtime
        await next.patchFile(
          'pages/invalid-runtime.js',
          `
            export default function Page() {
              return <p>Hello from page with invalid runtime</p>
            }

            export const config = {
              runtime: "asd"
            }
              `
        )
        await check(
          () => renderViaHTTP(next.url, '/invalid-runtime'),
          /Hello from page with invalid runtime/
        )
        expect(next.cliOutput).toInclude(
          'Provided runtime "asd" is not supported. Please leave it empty or choose one of:'
        )

        // Fix the runtime
        await next.patchFile(
          'pages/invalid-runtime.js',
          `
        export default function Page() {
          return <p>Hello from page without errors</p>
        }

        export const config = {
          runtime: 'experimental-edge',
        }

        `
        )
        await check(
          () => renderViaHTTP(next.url, '/invalid-runtime'),
          /Hello from page without errors/
        )
      })

      it.skip('should give proper errors for invalid runtime in app dir', async () => {
        // Invalid runtime
        await next.patchFile(
          'app/app-invalid-runtime/page.js',
          `
          export default function Page() {
            return <p>Hello from app</p>
          }
          export const runtime = 'invalid-runtime'
          `
        )
        await check(
          () => renderViaHTTP(next.url, '/app-invalid-runtime'),
          /Hello from app/
        )
        expect(next.cliOutput).toInclude(
          'Provided runtime "invalid-runtime" is not supported. Please leave it empty or choose one of:'
        )

        await next.patchFile(
          'app/app-invalid-runtime/page.js',
          `
          export default function Page() {
            return <p>Hello from app</p>
          }`
        )
      })
    })
  } else {
    describe('Switchable runtime (prod)', () => {
      it('should build /static as a static page with the nodejs runtime', async () => {
        await testRoute(context.appPort, '/static', {
          isStatic: true,
          isEdge: false,
        })
      })

      it.skip('should build /node as a static page with the nodejs runtime', async () => {
        await testRoute(context.appPort, '/node', {
          isStatic: true,
          isEdge: false,
        })
      })

      it('should build /node-ssr as a dynamic page with the nodejs runtime', async () => {
        await testRoute(context.appPort, '/node-ssr', {
          isStatic: false,
          isEdge: false,
        })
      })

      it.skip('should build /node-ssg as a static page with the nodejs runtime', async () => {
        await testRoute(context.appPort, '/node-ssg', {
          isStatic: true,
          isEdge: false,
        })
      })

      it.skip('should build /node-rsc as a static page with the nodejs runtime', async () => {
        await testRoute(context.appPort, '/node-rsc', {
          isStatic: true,
          isEdge: false,
        })
      })

      it('should build /app-valid-runtime as a dynamic page with the edge runtime', async () => {
        await testRoute(context.appPort, '/app-valid-runtime', {
          isStatic: false,
          isEdge: true,
        })
      })

      // FIXME: rsc hydration
      it.skip('should build /node-rsc-ssr as a dynamic page with the nodejs runtime', async () => {
        await testRoute(context.appPort, '/node-rsc-ssr', {
          isStatic: false,
          isEdge: false,
        })
      })

      // FIXME: rsc hydration
      it.skip('should build /node-rsc-ssg as a static page with the nodejs runtime', async () => {
        await testRoute(context.appPort, '/node-rsc-ssg', {
          isStatic: true,
          isEdge: false,
        })
      })

      // FIXME: rsc hydration
      it.skip('should build /node-rsc-isr as an isr page with the nodejs runtime', async () => {
        const html1 = await renderViaHTTP(context.appPort, '/node-rsc-isr')
        const renderedAt1 = +html1.match(/Time: (\d+)/)[1]
        expect(html1).toContain('Runtime: Node.js')

        const html2 = await renderViaHTTP(context.appPort, '/node-rsc-isr')
        const renderedAt2 = +html2.match(/Time: (\d+)/)[1]
        expect(html2).toContain('Runtime: Node.js')

        expect(renderedAt1).toBe(renderedAt2)

        // Trigger a revalidation after 3s.
        await waitFor(4000)
        await renderViaHTTP(context.appPort, '/node-rsc-isr')

        await check(async () => {
          const html3 = await renderViaHTTP(context.appPort, '/node-rsc-isr')
          const renderedAt3 = +html3.match(/Time: (\d+)/)[1]
          return renderedAt2 < renderedAt3
            ? 'success'
            : `${renderedAt2} should be less than ${renderedAt3}`
        }, 'success')
      })

      it('should build /edge as a dynamic page with the edge runtime', async () => {
        await testRoute(context.appPort, '/edge', {
          isStatic: false,
          isEdge: true,
        })
        await testRoute(context.appPort, '/rewrite/edge', {
          isStatic: false,
          isEdge: true,
        })
      })

      // TODO: edge rsc in app dir
      it.skip('should build /edge-rsc as a dynamic page with the edge runtime', async () => {
        await testRoute(context.appPort, '/edge-rsc', {
          isStatic: false,
          isEdge: true,
        })
      })

      it('should build /api/hello and /api/edge as an api route with edge runtime', async () => {
        let response = await fetchViaHTTP(context.appPort, '/api/hello')
        let text = await response.text()
        expect(text).toMatch(/Hello from .+\/api\/hello/)

        response = await fetchViaHTTP(context.appPort, '/api/edge')
        text = await response.text()
        expect(text).toMatch(/Returned by Edge API Route .+\/api\/edge/)

        // Rewrite should also work
        response = await fetchViaHTTP(context.appPort, 'rewrite/api/edge')
        text = await response.text()
        expect(text).toMatch(/Returned by Edge API Route .+\/api\/edge/)
<<<<<<< HEAD

        if (!isNextDeploy) {
          const manifest = await readJson(
            join(context.appDir, '.next/server/middleware-manifest.json')
          )
          expect(manifest).toMatchObject({
            functions: {
              '/api/hello': {
                files: expect.arrayContaining([
                  'prerender-manifest.js',
                  'server/edge-runtime-webpack.js',
                  'server/pages/api/hello.js',
                ]),
                name: 'pages/api/hello',
                page: '/api/hello',
                matchers: [
                  { regexp: '^/api/hello$', originalSource: '/api/hello' },
                ],
                wasm: [],
              },
              '/api/edge': {
                files: expect.arrayContaining([
                  'prerender-manifest.js',
                  'server/edge-runtime-webpack.js',
                  'server/pages/api/edge.js',
                ]),
                name: 'pages/api/edge',
                page: '/api/edge',
                matchers: [
                  { regexp: '^/api/edge$', originalSource: '/api/edge' },
                ],
                wasm: [],
              },
            },
          })
        }
=======
>>>>>>> 76b0a119
      })

      it.skip('should display correct tree view with page types in terminal', async () => {
        const stdoutLines = splitLines(context.stdout).filter((line) =>
          /^[┌├└/]/.test(line)
        )
        const expectedOutputLines = splitLines(`
      ┌   /_app
      ├ ○ /404
      ├ ℇ /api/hello
      ├ λ /api/node
      ├ ℇ /edge
      ├ ℇ /edge-rsc
      ├ ○ /node
      ├ ● /node-rsc
      ├ ● /node-rsc-isr
      ├ ● /node-rsc-ssg
      ├ λ /node-rsc-ssr
      ├ ● /node-ssg
      ├ λ /node-ssr
      └ ○ /static
      `)

        const mappedOutputLines = expectedOutputLines.map((_line, index) => {
          /** @type {string} */
          const str = stdoutLines[index]
          const beginningOfPath = str.indexOf('/')
          const endOfPath = str.indexOf(' ', beginningOfPath)
          return str.slice(0, endOfPath)
        })

        expect(mappedOutputLines).toEqual(expectedOutputLines)
      })

      // TODO: static opt
      it.skip('should prefetch data for static pages', async () => {
        const dataRequests = []

        const browser = await webdriver(context.appPort, '/node', {
          beforePageLoad(page) {
            page.on('request', (request) => {
              const url = request.url()
              if (/\.json$/.test(url)) {
                dataRequests.push(url.split('/').pop())
              }
            })
          },
        })

        await browser.eval('window.beforeNav = 1')

        for (const data of [
          'node-rsc.json',
          'node-rsc-ssg.json',
          'node-rsc-isr.json',
          'node-ssg.json',
        ]) {
          expect(dataRequests).toContain(data)
        }
      })

      it.skip('should support client side navigation to ssr rsc pages', async () => {
        let flightRequest = null

        const browser = await webdriver(context.appPort, '/node', {
          beforePageLoad(page) {
            page.on('request', (request) => {
              request.allHeaders().then((headers) => {
                if (headers['RSC'.toLowerCase()] === '1') {
                  flightRequest = request.url()
                }
              })
            })
          },
        })

        await browser.waitForElementByCss('#link-node-rsc-ssr').click()

        expect(await browser.elementByCss('body').text()).toContain(
          'This is a SSR RSC page.'
        )
        expect(flightRequest).toContain('/node-rsc-ssr')
      })

      it.skip('should support client side navigation to ssg rsc pages', async () => {
        const browser = await webdriver(context.appPort, '/node')

        await browser.waitForElementByCss('#link-node-rsc-ssg').click()
        expect(await browser.elementByCss('body').text()).toContain(
          'This is a SSG RSC page.'
        )
      })

      it.skip('should support client side navigation to static rsc pages', async () => {
        const browser = await webdriver(context.appPort, '/node')

        await browser.waitForElementByCss('#link-node-rsc').click()
        expect(await browser.elementByCss('body').text()).toContain(
          'This is a static RSC page.'
        )
      })

      it('should support etag header in the web server', async () => {
        const res = await fetchViaHTTP(context.appPort, '/edge', '', {
          headers: {
            // Make sure the result is static so an etag can be generated.
            'User-Agent': 'Googlebot',
          },
        })
        expect(res.headers.get('ETag')).toBeDefined()
      })
    })
  }
})<|MERGE_RESOLUTION|>--- conflicted
+++ resolved
@@ -1,11 +1,6 @@
 /* eslint-env jest */
 import webdriver from 'next-webdriver'
-<<<<<<< HEAD
-import { join } from 'path'
 import { createNext, FileRef, isNextDeploy, isNextDev } from 'e2e-utils'
-=======
-import { createNext, FileRef } from 'e2e-utils'
->>>>>>> 76b0a119
 import { NextInstance } from 'test/lib/next-modes/base'
 import { check, fetchViaHTTP, renderViaHTTP, waitFor } from 'next-test-utils'
 
@@ -181,43 +176,6 @@
         response = await fetchViaHTTP(context.appPort, '/api/edge')
         text = await response.text()
         expect(text).toMatch(/Returned by Edge API Route .+\/api\/edge/)
-<<<<<<< HEAD
-
-        if (!isNextDeploy) {
-          const manifest = await readJson(
-            join(context.appDir, '.next/server/middleware-manifest.json')
-          )
-          expect(manifest).toMatchObject({
-            functions: {
-              '/api/hello': {
-                files: expect.arrayContaining([
-                  'server/edge-runtime-webpack.js',
-                  'server/pages/api/hello.js',
-                ]),
-                name: 'pages/api/hello',
-                page: '/api/hello',
-                matchers: [
-                  { regexp: '^/api/hello$', originalSource: '/api/hello' },
-                ],
-                wasm: [],
-              },
-              '/api/edge': {
-                files: expect.arrayContaining([
-                  'server/edge-runtime-webpack.js',
-                  'server/pages/api/edge.js',
-                ]),
-                name: 'pages/api/edge',
-                page: '/api/edge',
-                matchers: [
-                  { regexp: '^/api/edge$', originalSource: '/api/edge' },
-                ],
-                wasm: [],
-              },
-            },
-          })
-        }
-=======
->>>>>>> 76b0a119
       })
 
       it('should be possible to switch between runtimes in API routes', async () => {
@@ -618,45 +576,6 @@
         response = await fetchViaHTTP(context.appPort, 'rewrite/api/edge')
         text = await response.text()
         expect(text).toMatch(/Returned by Edge API Route .+\/api\/edge/)
-<<<<<<< HEAD
-
-        if (!isNextDeploy) {
-          const manifest = await readJson(
-            join(context.appDir, '.next/server/middleware-manifest.json')
-          )
-          expect(manifest).toMatchObject({
-            functions: {
-              '/api/hello': {
-                files: expect.arrayContaining([
-                  'prerender-manifest.js',
-                  'server/edge-runtime-webpack.js',
-                  'server/pages/api/hello.js',
-                ]),
-                name: 'pages/api/hello',
-                page: '/api/hello',
-                matchers: [
-                  { regexp: '^/api/hello$', originalSource: '/api/hello' },
-                ],
-                wasm: [],
-              },
-              '/api/edge': {
-                files: expect.arrayContaining([
-                  'prerender-manifest.js',
-                  'server/edge-runtime-webpack.js',
-                  'server/pages/api/edge.js',
-                ]),
-                name: 'pages/api/edge',
-                page: '/api/edge',
-                matchers: [
-                  { regexp: '^/api/edge$', originalSource: '/api/edge' },
-                ],
-                wasm: [],
-              },
-            },
-          })
-        }
-=======
->>>>>>> 76b0a119
       })
 
       it.skip('should display correct tree view with page types in terminal', async () => {
